<<<<<<< HEAD
# 2.4.0
* Require custom branch types to provide a key via ```get_key``` when requested
    * **NOTE:** This is a breaking change for custom data structures.  Usage of the default tree is not affected.
* Major performance upgrades, as much as 40% in some cases, though most cases see 5-7% improvements.

# 2.3.0
* Change return type of ```get``` to return a ```HashMap<&[u8], Option<ValueType>>``` instead of a ```Vec<Option<ValueType>>```.
This should resolve ambiguity of the return values when the input key list is not sorted.
    * **NOTE:** This is a breaking change. 
* Improve performance on inserting into non-empty trees for larger inserts.  There is a slight regression
in performance for smaller inserts, but the changes allowed for roughly 20% speed increases on inserts with 1000 entries or more.  
# 2.2.0
* Remove ```HashResultType``` from the tree in favor of using standard ```Vec<u8>```.
* Add benchmark for ```remove```.
* Improve performance for custom trees that don't store keys in branches.
* Require ```NodeType``` to have a ```NodeVariant``` on creation.
* Improve performance for default tree
# 2.1.3
* Improve performance for larger inserts
* Fix benchmarks to run on stable
# 2.1.2
* Allow ```Hashtree``` to accept any type implementing ```Encode``` and ```Decode```.
# 2.1.1
* Significant performance improvement for reads, as much as 30% over the last version.
* Insert performance has been improved by as much as 10% in most cases.
# 2.1.0
## Database Support
* The code has been restructured to make using some popular databases in addition to the existing serialization schemes (or with your own) much easier.  
Please see the ```rocks_tree.rs``` and ```rocksdb.rs``` files for an example on how to integrate your database with the existing tree.
* Add RocksDB support via the ```use_rocksdb``` feature 
## Structural Changes
* Many files have been split up into multiple other modules.  
* From this build on, the Git structure will change.  It will follow analogous to the current Rust structure, with a stable, beta, and nightly build. 
This should allow for more structured commits. 
* Many "unit" tests were really just integration tests, and as such have been moved to the proper area.  This has the bonus 
of allowing you to run the testing suite on more database types.
## Other Changes
* Improve overall performance by about 10% by removing a clone.
* Added ```use_hashbrown``` feature to use the hashbrown crate for HashTree.  This feature will be deprecated once hasbrown is included in the standard library and replaces the existing HashMap.
Until then, you can expect around a 10% boost to performance by using the hashbrown feature with the HashTree (and a smaller amount on other structures).
* Internal refactoring.  Would-be contributors should have a much easier time parsing the existing tree structure.
* **NOTE**:  There are a few minor breaking API changes in this release:
    * Some locations have changed with respect to the code restructuring.
    * ```HashTree::new``` now returns a ```Result```
    * ```HashTree::open``` has been added to fall in line with the API of the other databases.  It also returns a ```Result```.
# 2.0.2
* Minor internal optimization
# 2.0.0
* Separate serde from ```default_tree``` feature, now use ```use_serde``` to take advantage of 
serde for serialization, though a number of serde schemes are implemented as their own features (see below).
* Separate bincode from ```default_tree```.  To use bincode with the default tree, you only need to use the "use_bincode" feature
ex. ```cargo build --features "use_bincode"```
## New serialization schemes
* Add JSON support through ```use_json``` feature
* Add CBOR support through ```use_cbor``` feature
* Add YAML support through ```use_yaml``` feature
* Add Pickle support through ```use_pickle``` feature
* Add RON support through ```use_ron``` feature
## New hashing schemes
* You can now use different hashing schemes with the different serialization features.
* Add Blake2b support through ```use_blake2b``` feature
* Add Groestl support through ```use_groestl``` feature (note: Groestl is much slower compared to the other hashing algorithms)
* Add SHA-2 (SHA256) support through ```use_sha2``` feature
* Add SHA-3 support through ```use_sha3``` feature
* Add Keccak256 support through ```use_keccak``` feature
## Bug Fixes
* Fixed issue with getting values when supplied keys were not all in the tree
* Fixed issue when using stored split index values on inserts.
* Inputs to get and insert no longer need to be sorted (sorting is done internally)
## Development Improvements
* Added benchmarking via ```cargo bench```
* Added fuzzing via ```cargo +nightly fuzz <fuzz_target_name>```.  Requires installation of ```cargo-fuzz``` and ```nightly``` toolchain.
# 1.2.1
* Add serde support for default tree implementation
* You can now use the "default_tree" feature for a tree structure relying on serde and
bincode for serialization prior to entering a database. This significantly reduces the boilerplate code needed to connect the tree to a
database.
* Added integration test with RocksDB, to run the test you may run  
```cargo test --features="default_tree"```

# 1.1.1
* Update to 2018 edition of Rust
* Minor code style changes
* Update dev-dependencies

# 1.1.0
* Removed Encode and Decode trait bounds for Node type
* Added usable implementation for the Merkle-BIT with a HashMap backend (HashTree)  
* Added support for storing branch keys to avoid extra DB lookups
=======
# 2.3.1
* Simplify handling of errors within the crate.  ```Exception``` is used in place of ```Box<Error>```.
* Reduce the indirection in ```create_tree``` by compressing long pointer chains.  Results in approx 5% performance
improvements across the board.  
* Update ```serde-pickle```, ```ron```, ```openssl```, and ```rocksdb```.  
# 2.3.0
* Change return type of ```get``` to return a ```HashMap<&[u8], Option<ValueType>>``` instead of a ```Vec<Option<ValueType>>```.
This should resolve ambiguity of the return values when the input key list is not sorted.
    * **NOTE:** This is a breaking change. 
* Improve performance on inserting into non-empty trees for larger inserts.  There is a slight regression
in performance for smaller inserts, but the changes allowed for roughly 20% speed increases on inserts with 1000 entries or more.  
# 2.2.0
* Remove ```HashResultType``` from the tree in favor of using standard ```Vec<u8>```.
* Add benchmark for ```remove```.
* Improve performance for custom trees that don't store keys in branches.
* Require ```NodeType``` to have a ```NodeVariant``` on creation.
* Improve performance for default tree
# 2.1.3
* Improve performance for larger inserts
* Fix benchmarks to run on stable
# 2.1.2
* Allow ```Hashtree``` to accept any type implementing ```Encode``` and ```Decode```.
# 2.1.1
* Significant performance improvement for reads, as much as 30% over the last version.
* Insert performance has been improved by as much as 10% in most cases.
# 2.1.0
## Database Support
* The code has been restructured to make using some popular databases in addition to the existing serialization schemes (or with your own) much easier.  
Please see the ```rocks_tree.rs``` and ```rocksdb.rs``` files for an example on how to integrate your database with the existing tree.
* Add RocksDB support via the ```use_rocksdb``` feature 
## Structural Changes
* Many files have been split up into multiple other modules.  
* From this build on, the Git structure will change.  It will follow analogous to the current Rust structure, with a stable, beta, and nightly build. 
This should allow for more structured commits. 
* Many "unit" tests were really just integration tests, and as such have been moved to the proper area.  This has the bonus 
of allowing you to run the testing suite on more database types.
## Other Changes
* Improve overall performance by about 10% by removing a clone.
* Added ```use_hashbrown``` feature to use the hashbrown crate for HashTree.  This feature will be deprecated once hasbrown is included in the standard library and replaces the existing HashMap.
Until then, you can expect around a 10% boost to performance by using the hashbrown feature with the HashTree (and a smaller amount on other structures).
* Internal refactoring.  Would-be contributors should have a much easier time parsing the existing tree structure.
* **NOTE**:  There are a few minor breaking API changes in this release:
    * Some locations have changed with respect to the code restructuring.
    * ```HashTree::new``` now returns a ```Result```
    * ```HashTree::open``` has been added to fall in line with the API of the other databases.  It also returns a ```Result```.
# 2.0.2
* Minor internal optimization
# 2.0.0
* Separate serde from ```default_tree``` feature, now use ```use_serde``` to take advantage of 
serde for serialization, though a number of serde schemes are implemented as their own features (see below).
* Separate bincode from ```default_tree```.  To use bincode with the default tree, you only need to use the "use_bincode" feature
ex. ```cargo build --features "use_bincode"```
## New serialization schemes
* Add JSON support through ```use_json``` feature
* Add CBOR support through ```use_cbor``` feature
* Add YAML support through ```use_yaml``` feature
* Add Pickle support through ```use_pickle``` feature
* Add RON support through ```use_ron``` feature
## New hashing schemes
* You can now use different hashing schemes with the different serialization features.
* Add Blake2b support through ```use_blake2b``` feature
* Add Groestl support through ```use_groestl``` feature (note: Groestl is much slower compared to the other hashing algorithms)
* Add SHA-2 (SHA256) support through ```use_sha2``` feature
* Add SHA-3 support through ```use_sha3``` feature
* Add Keccak256 support through ```use_keccak``` feature
## Bug Fixes
* Fixed issue with getting values when supplied keys were not all in the tree
* Fixed issue when using stored split index values on inserts.
* Inputs to get and insert no longer need to be sorted (sorting is done internally)
## Development Improvements
* Added benchmarking via ```cargo bench```
* Added fuzzing via ```cargo +nightly fuzz <fuzz_target_name>```.  Requires installation of ```cargo-fuzz``` and ```nightly``` toolchain.
# 1.2.1
* Add serde support for default tree implementation
* You can now use the "default_tree" feature for a tree structure relying on serde and
bincode for serialization prior to entering a database. This significantly reduces the boilerplate code needed to connect the tree to a
database.
* Added integration test with RocksDB, to run the test you may run  
```cargo test --features="default_tree"```

# 1.1.1
* Update to 2018 edition of Rust
* Minor code style changes
* Update dev-dependencies

# 1.1.0
* Removed Encode and Decode trait bounds for Node type
* Added usable implementation for the Merkle-BIT with a HashMap backend (HashTree)  
* Added support for storing branch keys to avoid extra DB lookups
>>>>>>> 9d22f487
* Renamed some traits and enums to better describe their purpose<|MERGE_RESOLUTION|>--- conflicted
+++ resolved
@@ -1,182 +1,95 @@
-<<<<<<< HEAD
-# 2.4.0
-* Require custom branch types to provide a key via ```get_key``` when requested
-    * **NOTE:** This is a breaking change for custom data structures.  Usage of the default tree is not affected.
-* Major performance upgrades, as much as 40% in some cases, though most cases see 5-7% improvements.
-
-# 2.3.0
-* Change return type of ```get``` to return a ```HashMap<&[u8], Option<ValueType>>``` instead of a ```Vec<Option<ValueType>>```.
-This should resolve ambiguity of the return values when the input key list is not sorted.
-    * **NOTE:** This is a breaking change. 
-* Improve performance on inserting into non-empty trees for larger inserts.  There is a slight regression
-in performance for smaller inserts, but the changes allowed for roughly 20% speed increases on inserts with 1000 entries or more.  
-# 2.2.0
-* Remove ```HashResultType``` from the tree in favor of using standard ```Vec<u8>```.
-* Add benchmark for ```remove```.
-* Improve performance for custom trees that don't store keys in branches.
-* Require ```NodeType``` to have a ```NodeVariant``` on creation.
-* Improve performance for default tree
-# 2.1.3
-* Improve performance for larger inserts
-* Fix benchmarks to run on stable
-# 2.1.2
-* Allow ```Hashtree``` to accept any type implementing ```Encode``` and ```Decode```.
-# 2.1.1
-* Significant performance improvement for reads, as much as 30% over the last version.
-* Insert performance has been improved by as much as 10% in most cases.
-# 2.1.0
-## Database Support
-* The code has been restructured to make using some popular databases in addition to the existing serialization schemes (or with your own) much easier.  
-Please see the ```rocks_tree.rs``` and ```rocksdb.rs``` files for an example on how to integrate your database with the existing tree.
-* Add RocksDB support via the ```use_rocksdb``` feature 
-## Structural Changes
-* Many files have been split up into multiple other modules.  
-* From this build on, the Git structure will change.  It will follow analogous to the current Rust structure, with a stable, beta, and nightly build. 
-This should allow for more structured commits. 
-* Many "unit" tests were really just integration tests, and as such have been moved to the proper area.  This has the bonus 
-of allowing you to run the testing suite on more database types.
-## Other Changes
-* Improve overall performance by about 10% by removing a clone.
-* Added ```use_hashbrown``` feature to use the hashbrown crate for HashTree.  This feature will be deprecated once hasbrown is included in the standard library and replaces the existing HashMap.
-Until then, you can expect around a 10% boost to performance by using the hashbrown feature with the HashTree (and a smaller amount on other structures).
-* Internal refactoring.  Would-be contributors should have a much easier time parsing the existing tree structure.
-* **NOTE**:  There are a few minor breaking API changes in this release:
-    * Some locations have changed with respect to the code restructuring.
-    * ```HashTree::new``` now returns a ```Result```
-    * ```HashTree::open``` has been added to fall in line with the API of the other databases.  It also returns a ```Result```.
-# 2.0.2
-* Minor internal optimization
-# 2.0.0
-* Separate serde from ```default_tree``` feature, now use ```use_serde``` to take advantage of 
-serde for serialization, though a number of serde schemes are implemented as their own features (see below).
-* Separate bincode from ```default_tree```.  To use bincode with the default tree, you only need to use the "use_bincode" feature
-ex. ```cargo build --features "use_bincode"```
-## New serialization schemes
-* Add JSON support through ```use_json``` feature
-* Add CBOR support through ```use_cbor``` feature
-* Add YAML support through ```use_yaml``` feature
-* Add Pickle support through ```use_pickle``` feature
-* Add RON support through ```use_ron``` feature
-## New hashing schemes
-* You can now use different hashing schemes with the different serialization features.
-* Add Blake2b support through ```use_blake2b``` feature
-* Add Groestl support through ```use_groestl``` feature (note: Groestl is much slower compared to the other hashing algorithms)
-* Add SHA-2 (SHA256) support through ```use_sha2``` feature
-* Add SHA-3 support through ```use_sha3``` feature
-* Add Keccak256 support through ```use_keccak``` feature
-## Bug Fixes
-* Fixed issue with getting values when supplied keys were not all in the tree
-* Fixed issue when using stored split index values on inserts.
-* Inputs to get and insert no longer need to be sorted (sorting is done internally)
-## Development Improvements
-* Added benchmarking via ```cargo bench```
-* Added fuzzing via ```cargo +nightly fuzz <fuzz_target_name>```.  Requires installation of ```cargo-fuzz``` and ```nightly``` toolchain.
-# 1.2.1
-* Add serde support for default tree implementation
-* You can now use the "default_tree" feature for a tree structure relying on serde and
-bincode for serialization prior to entering a database. This significantly reduces the boilerplate code needed to connect the tree to a
-database.
-* Added integration test with RocksDB, to run the test you may run  
-```cargo test --features="default_tree"```
-
-# 1.1.1
-* Update to 2018 edition of Rust
-* Minor code style changes
-* Update dev-dependencies
-
-# 1.1.0
-* Removed Encode and Decode trait bounds for Node type
-* Added usable implementation for the Merkle-BIT with a HashMap backend (HashTree)  
-* Added support for storing branch keys to avoid extra DB lookups
-=======
-# 2.3.1
-* Simplify handling of errors within the crate.  ```Exception``` is used in place of ```Box<Error>```.
-* Reduce the indirection in ```create_tree``` by compressing long pointer chains.  Results in approx 5% performance
-improvements across the board.  
-* Update ```serde-pickle```, ```ron```, ```openssl```, and ```rocksdb```.  
-# 2.3.0
-* Change return type of ```get``` to return a ```HashMap<&[u8], Option<ValueType>>``` instead of a ```Vec<Option<ValueType>>```.
-This should resolve ambiguity of the return values when the input key list is not sorted.
-    * **NOTE:** This is a breaking change. 
-* Improve performance on inserting into non-empty trees for larger inserts.  There is a slight regression
-in performance for smaller inserts, but the changes allowed for roughly 20% speed increases on inserts with 1000 entries or more.  
-# 2.2.0
-* Remove ```HashResultType``` from the tree in favor of using standard ```Vec<u8>```.
-* Add benchmark for ```remove```.
-* Improve performance for custom trees that don't store keys in branches.
-* Require ```NodeType``` to have a ```NodeVariant``` on creation.
-* Improve performance for default tree
-# 2.1.3
-* Improve performance for larger inserts
-* Fix benchmarks to run on stable
-# 2.1.2
-* Allow ```Hashtree``` to accept any type implementing ```Encode``` and ```Decode```.
-# 2.1.1
-* Significant performance improvement for reads, as much as 30% over the last version.
-* Insert performance has been improved by as much as 10% in most cases.
-# 2.1.0
-## Database Support
-* The code has been restructured to make using some popular databases in addition to the existing serialization schemes (or with your own) much easier.  
-Please see the ```rocks_tree.rs``` and ```rocksdb.rs``` files for an example on how to integrate your database with the existing tree.
-* Add RocksDB support via the ```use_rocksdb``` feature 
-## Structural Changes
-* Many files have been split up into multiple other modules.  
-* From this build on, the Git structure will change.  It will follow analogous to the current Rust structure, with a stable, beta, and nightly build. 
-This should allow for more structured commits. 
-* Many "unit" tests were really just integration tests, and as such have been moved to the proper area.  This has the bonus 
-of allowing you to run the testing suite on more database types.
-## Other Changes
-* Improve overall performance by about 10% by removing a clone.
-* Added ```use_hashbrown``` feature to use the hashbrown crate for HashTree.  This feature will be deprecated once hasbrown is included in the standard library and replaces the existing HashMap.
-Until then, you can expect around a 10% boost to performance by using the hashbrown feature with the HashTree (and a smaller amount on other structures).
-* Internal refactoring.  Would-be contributors should have a much easier time parsing the existing tree structure.
-* **NOTE**:  There are a few minor breaking API changes in this release:
-    * Some locations have changed with respect to the code restructuring.
-    * ```HashTree::new``` now returns a ```Result```
-    * ```HashTree::open``` has been added to fall in line with the API of the other databases.  It also returns a ```Result```.
-# 2.0.2
-* Minor internal optimization
-# 2.0.0
-* Separate serde from ```default_tree``` feature, now use ```use_serde``` to take advantage of 
-serde for serialization, though a number of serde schemes are implemented as their own features (see below).
-* Separate bincode from ```default_tree```.  To use bincode with the default tree, you only need to use the "use_bincode" feature
-ex. ```cargo build --features "use_bincode"```
-## New serialization schemes
-* Add JSON support through ```use_json``` feature
-* Add CBOR support through ```use_cbor``` feature
-* Add YAML support through ```use_yaml``` feature
-* Add Pickle support through ```use_pickle``` feature
-* Add RON support through ```use_ron``` feature
-## New hashing schemes
-* You can now use different hashing schemes with the different serialization features.
-* Add Blake2b support through ```use_blake2b``` feature
-* Add Groestl support through ```use_groestl``` feature (note: Groestl is much slower compared to the other hashing algorithms)
-* Add SHA-2 (SHA256) support through ```use_sha2``` feature
-* Add SHA-3 support through ```use_sha3``` feature
-* Add Keccak256 support through ```use_keccak``` feature
-## Bug Fixes
-* Fixed issue with getting values when supplied keys were not all in the tree
-* Fixed issue when using stored split index values on inserts.
-* Inputs to get and insert no longer need to be sorted (sorting is done internally)
-## Development Improvements
-* Added benchmarking via ```cargo bench```
-* Added fuzzing via ```cargo +nightly fuzz <fuzz_target_name>```.  Requires installation of ```cargo-fuzz``` and ```nightly``` toolchain.
-# 1.2.1
-* Add serde support for default tree implementation
-* You can now use the "default_tree" feature for a tree structure relying on serde and
-bincode for serialization prior to entering a database. This significantly reduces the boilerplate code needed to connect the tree to a
-database.
-* Added integration test with RocksDB, to run the test you may run  
-```cargo test --features="default_tree"```
-
-# 1.1.1
-* Update to 2018 edition of Rust
-* Minor code style changes
-* Update dev-dependencies
-
-# 1.1.0
-* Removed Encode and Decode trait bounds for Node type
-* Added usable implementation for the Merkle-BIT with a HashMap backend (HashTree)  
-* Added support for storing branch keys to avoid extra DB lookups
->>>>>>> 9d22f487
+# 2.4.0
+* Require custom branch types to provide a key via ```get_key``` when requested
+    * **NOTE:** This is a breaking change for custom data structures.  Usage of the default tree is not affected.
+* Major performance upgrades, as much as 40% in some cases, though most cases see 5-7% improvements.
+
+# 2.3.1
+* Simplify handling of errors within the crate.  ```Exception``` is used in place of ```Box<Error>```.
+* Reduce the indirection in ```create_tree``` by compressing long pointer chains.  Results in approx 5% performance
+improvements across the board.  
+* Update ```serde-pickle```, ```ron```, ```openssl```, and ```rocksdb```.  
+# 2.3.0
+* Change return type of ```get``` to return a ```HashMap<&[u8], Option<ValueType>>``` instead of a ```Vec<Option<ValueType>>```.
+This should resolve ambiguity of the return values when the input key list is not sorted.
+    * **NOTE:** This is a breaking change. 
+* Improve performance on inserting into non-empty trees for larger inserts.  There is a slight regression
+in performance for smaller inserts, but the changes allowed for roughly 20% speed increases on inserts with 1000 entries or more.  
+# 2.2.0
+* Remove ```HashResultType``` from the tree in favor of using standard ```Vec<u8>```.
+* Add benchmark for ```remove```.
+* Improve performance for custom trees that don't store keys in branches.
+* Require ```NodeType``` to have a ```NodeVariant``` on creation.
+* Improve performance for default tree
+# 2.1.3
+* Improve performance for larger inserts
+* Fix benchmarks to run on stable
+# 2.1.2
+* Allow ```Hashtree``` to accept any type implementing ```Encode``` and ```Decode```.
+# 2.1.1
+* Significant performance improvement for reads, as much as 30% over the last version.
+* Insert performance has been improved by as much as 10% in most cases.
+# 2.1.0
+## Database Support
+* The code has been restructured to make using some popular databases in addition to the existing serialization schemes (or with your own) much easier.  
+Please see the ```rocks_tree.rs``` and ```rocksdb.rs``` files for an example on how to integrate your database with the existing tree.
+* Add RocksDB support via the ```use_rocksdb``` feature 
+## Structural Changes
+* Many files have been split up into multiple other modules.  
+* From this build on, the Git structure will change.  It will follow analogous to the current Rust structure, with a stable, beta, and nightly build. 
+This should allow for more structured commits. 
+* Many "unit" tests were really just integration tests, and as such have been moved to the proper area.  This has the bonus 
+of allowing you to run the testing suite on more database types.
+## Other Changes
+* Improve overall performance by about 10% by removing a clone.
+* Added ```use_hashbrown``` feature to use the hashbrown crate for HashTree.  This feature will be deprecated once hasbrown is included in the standard library and replaces the existing HashMap.
+Until then, you can expect around a 10% boost to performance by using the hashbrown feature with the HashTree (and a smaller amount on other structures).
+* Internal refactoring.  Would-be contributors should have a much easier time parsing the existing tree structure.
+* **NOTE**:  There are a few minor breaking API changes in this release:
+    * Some locations have changed with respect to the code restructuring.
+    * ```HashTree::new``` now returns a ```Result```
+    * ```HashTree::open``` has been added to fall in line with the API of the other databases.  It also returns a ```Result```.
+# 2.0.2
+* Minor internal optimization
+# 2.0.0
+* Separate serde from ```default_tree``` feature, now use ```use_serde``` to take advantage of 
+serde for serialization, though a number of serde schemes are implemented as their own features (see below).
+* Separate bincode from ```default_tree```.  To use bincode with the default tree, you only need to use the "use_bincode" feature
+ex. ```cargo build --features "use_bincode"```
+## New serialization schemes
+* Add JSON support through ```use_json``` feature
+* Add CBOR support through ```use_cbor``` feature
+* Add YAML support through ```use_yaml``` feature
+* Add Pickle support through ```use_pickle``` feature
+* Add RON support through ```use_ron``` feature
+## New hashing schemes
+* You can now use different hashing schemes with the different serialization features.
+* Add Blake2b support through ```use_blake2b``` feature
+* Add Groestl support through ```use_groestl``` feature (note: Groestl is much slower compared to the other hashing algorithms)
+* Add SHA-2 (SHA256) support through ```use_sha2``` feature
+* Add SHA-3 support through ```use_sha3``` feature
+* Add Keccak256 support through ```use_keccak``` feature
+## Bug Fixes
+* Fixed issue with getting values when supplied keys were not all in the tree
+* Fixed issue when using stored split index values on inserts.
+* Inputs to get and insert no longer need to be sorted (sorting is done internally)
+## Development Improvements
+* Added benchmarking via ```cargo bench```
+* Added fuzzing via ```cargo +nightly fuzz <fuzz_target_name>```.  Requires installation of ```cargo-fuzz``` and ```nightly``` toolchain.
+# 1.2.1
+* Add serde support for default tree implementation
+* You can now use the "default_tree" feature for a tree structure relying on serde and
+bincode for serialization prior to entering a database. This significantly reduces the boilerplate code needed to connect the tree to a
+database.
+* Added integration test with RocksDB, to run the test you may run  
+```cargo test --features="default_tree"```
+
+# 1.1.1
+* Update to 2018 edition of Rust
+* Minor code style changes
+* Update dev-dependencies
+
+# 1.1.0
+* Removed Encode and Decode trait bounds for Node type
+* Added usable implementation for the Merkle-BIT with a HashMap backend (HashTree)  
+* Added support for storing branch keys to avoid extra DB lookups
 * Renamed some traits and enums to better describe their purpose