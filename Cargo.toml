[package]
name = "starling"
version = "2.0.0"
authors = ["Josiah Evans <koreanhalo@gmail.com>"]
description = "This tree structure is a binary merkle tree with branch compression via split indexes."
repository = "https://github.com/ChosunOne/merkle_bit"
keywords = ["binary", "merkle", "tree", "patricia"]
categories = ["data-structures", "memory-management"]
license = "MIT"
readme = "README.md"
edition = "2018"

[dev-dependencies]
bincode = "1.1.2"
rand = "0.6.5"
rocksdb = "0.11.0"
serde = {version = "1.0.88", features = ["derive"]}
criterion = "0.2.1"
afl = "0.4.3"

[dependencies]
bincode = {version = "1.1.2", optional = true}
blake2-rfc = {version = "0.2.18", optional = true}
serde = {version = "1.0.88", features = ["derive"], optional = true}
serde_json = {version = "1.0.38", optional = true}
serde_cbor = {version = "0.9.0", optional = true}
serde_yaml = {version = "0.8.8", optional = true}
serde-pickle = {version = "0.4.1", optional = true}
ron = {version = "0.4.1", optional = true}
groestl = {version = "0.8.0", optional = true}
openssl = {version = "0.10.19", optional = true}
tiny-keccak = {version = "1.4.2", optional = true}


[features]
default = []
default_tree = []
use_serde = ["default_tree", "serde"]
use_bincode = ["default_tree", "serde", "bincode"]
use_json = ["default_tree", "serde", "serde_json"]
use_cbor = ["default_tree", "serde", "serde_cbor"]
use_yaml = ["default_tree", "serde", "serde_yaml"]
use_pickle = ["default_tree", "serde", "serde-pickle"]
use_ron = ["default_tree", "serde", "ron"]

<<<<<<< HEAD
[[bench]]
name = "merkle_bit_benches"
harness = false
=======
use_blake2b = ["default_tree", "blake2-rfc"]
use_groestl = ["default_tree", "groestl"]
use_sha2 = ["default_tree", "openssl"]
use_sha3 = ["default_tree", "tiny-keccak"]
use_keccak = ["default_tree", "tiny-keccak"]
>>>>>>> d4e0cdcf
<|MERGE_RESOLUTION|>--- conflicted
+++ resolved
@@ -43,14 +43,12 @@
 use_pickle = ["default_tree", "serde", "serde-pickle"]
 use_ron = ["default_tree", "serde", "ron"]
 
-<<<<<<< HEAD
-[[bench]]
-name = "merkle_bit_benches"
-harness = false
-=======
 use_blake2b = ["default_tree", "blake2-rfc"]
 use_groestl = ["default_tree", "groestl"]
 use_sha2 = ["default_tree", "openssl"]
 use_sha3 = ["default_tree", "tiny-keccak"]
 use_keccak = ["default_tree", "tiny-keccak"]
->>>>>>> d4e0cdcf
+
+[[bench]]
+name = "merkle_bit_benches"
+harness = false