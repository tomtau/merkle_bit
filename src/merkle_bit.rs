use std::path::PathBuf;
use std::error::Error;
use std::cmp::Ordering;
use std::marker::PhantomData;
use std::collections::{BinaryHeap, VecDeque};
use std::rc::Rc;
use std::cell::RefCell;
<<<<<<< HEAD
use std::iter::FromIterator;
=======
>>>>>>> f979b3b0

#[cfg(any(feature = "use_serde", feature = "use_bincode", feature = "use_json", feature = "use_cbor", feature = "use_yaml", feature = "use_pickle", feature = "use_ron"))]
use serde::{Serialize, Deserialize};

use crate::traits::{Encode, exception, Decode, Branch, Data, Hasher, Database, Node, Leaf};

#[cfg(not(feature = "use_hashbrown"))]
use std::collections::HashMap;
#[cfg(feature = "use_hashbrown")]
use hashbrown::HashMap;

/// A generic Result from an operation involving a MerkleBIT
pub type BinaryMerkleTreeResult<T> = Result<T, Box<Error>>;

/// Contains the distinguishing data from the node
#[derive(Clone, Debug)]
#[cfg_attr(any(feature = "use_serde", feature = "use_bincode", feature = "use_json", feature = "use_cbor", feature = "use_yaml", feature = "use_pickle", feature = "use_ron"), derive(Serialize, Deserialize))]
pub enum NodeVariant<BranchType, LeafType, DataType>
    where BranchType: Branch,
          LeafType: Leaf,
          DataType: Data {
    Branch(BranchType),
    Leaf(LeafType),
    Data(DataType),
}

struct TreeCell<'a, NodeType> {
    keys: &'a [&'a [u8]],
    node: NodeType,
    depth: usize,
}

<<<<<<< HEAD
#[derive(Debug, PartialEq, Eq, PartialOrd)]
struct TreeRef {
    key: Vec<u8>,
    location: Vec<u8>,
    count: u64,
}

=======
#[derive(Clone, Debug, PartialEq, Eq, PartialOrd)]
struct TreeRef {
    key: Rc<Vec<u8>>,
    location: Rc<Vec<u8>>,
    count: u64,
}

#[derive(Debug, PartialEq, Eq, PartialOrd, Ord)]
struct TreeRefWrapper {
    raw: Option<Rc<RefCell<TreeRef>>>,
    reference: Option<Rc<RefCell<TreeRefWrapper>>>
}

impl TreeRefWrapper {
    pub fn new(tree_ref: Rc<RefCell<TreeRef>>) -> Self {
        Self {
            raw: Some(tree_ref),
            reference: None
        }
    }

    pub fn set_reference(&mut self, other: Rc<RefCell<TreeRefWrapper>>) {
        self.raw = None;
        self.reference = Some(other);
    }

    pub fn get_tree_ref_key(&self) -> Rc<Vec<u8>> {
        if let Some(t) = &self.raw {
            return Rc::clone(&t.borrow().key)
        }
        if let Some(r) = &self.reference {
            return r.borrow().get_tree_ref_key()
        }
        unreachable!();
    }

    pub fn get_tree_ref_location(&self) -> Rc<Vec<u8>> {
        if let Some(t) = &self.raw {
            return Rc::clone(&t.borrow().location)
        }
        if let Some(r) = &self.reference {
            return r.borrow().get_tree_ref_location()
        }
        unreachable!();
    }

    pub fn get_tree_ref_count(&self) -> u64 {
        if let Some(t) = &self.raw {
            return t.borrow().count
        }
        if let Some(r) = &self.reference {
            return r.borrow().get_tree_ref_count()
        }
        unreachable!();
    }

    pub fn set_tree_ref_key(&mut self, key: Rc<Vec<u8>>) {
        if let Some(t) = &mut self.raw {
            t.borrow_mut().key = key;
        } else if let Some(r) = &mut self.reference {
            r.borrow_mut().set_tree_ref_key(key);
        } else {
            unreachable!();
        }
    }

    pub fn set_tree_ref_location(&mut self, location: Rc<Vec<u8>>) {
        if let Some(t) = &mut self.raw {
            t.borrow_mut().location = location;
        } else if let Some(r) = &mut self.reference {
            r.borrow_mut().set_tree_ref_location(location);
        } else {
            unreachable!();
        }
    }

    pub fn set_tree_ref_count(&mut self, count: u64) {
        if let Some(t) = &mut self.raw {
            t.borrow_mut().count = count;
        } else if let Some(r) = &mut self.reference {
            r.borrow_mut().set_tree_ref_count(count);
        } else {
            unreachable!();
        }
    }
}

>>>>>>> f979b3b0
impl Ord for TreeRef {
    fn cmp(&self, other_ref: &TreeRef) -> Ordering {
        self.key.cmp(&other_ref.key)
    }
}

impl<'a, 'b, NodeType> TreeCell<'a, NodeType> {
    pub fn new<BranchType, LeafType, DataType>(keys: &'a [&'a [u8]], node: NodeType, depth: usize) -> TreeCell<'a, NodeType>
        where BranchType: Branch,
              LeafType: Leaf,
              DataType: Data {
        TreeCell {
            keys,
            node,
            depth,
        }
    }
}

impl TreeRef {
    pub fn new(key: Vec<u8>, location: Vec<u8>, count: u64) -> TreeRef {
        TreeRef {
<<<<<<< HEAD
            key,
            location,
=======
            key: Rc::new(key),
            location: Rc::new(location),
>>>>>>> f979b3b0
            count,
        }
    }
}

fn choose_zero(key: &[u8], bit: usize) -> bool {
    let index = bit / 8;
    let shift = bit % 8;
    let extracted_bit = (key[index] >> (7 - shift)) & 1;
    extracted_bit == 0
}

fn split_pairs<'a>(sorted_pairs: &'a[&'a[u8]], bit: usize) -> (&'a[&'a[u8]], &'a[&'a[u8]]) {
    if sorted_pairs.is_empty() {
        return (&sorted_pairs[0..0], &sorted_pairs[0..0]);
    }

    if choose_zero(sorted_pairs[sorted_pairs.len() - 1], bit) {
        return (&sorted_pairs[0..sorted_pairs.len()], &sorted_pairs[0..0]);
    }

    if !choose_zero(sorted_pairs[0], bit) {
        return (&sorted_pairs[0..0], &sorted_pairs[0..sorted_pairs.len()]);
    }

    let mut min = 0;
    let mut max = sorted_pairs.len();

    while max - min > 1 {
        let bisect = (max - min) / 2 + min;
        if choose_zero(sorted_pairs[bisect], bit) {
            min = bisect;
        } else {
            max = bisect;
        }
    }

    sorted_pairs.split_at(max)
}

<<<<<<< HEAD
/// Binary searches this sorted slice with a comparator function.
/// The comparator function should implement an order consistent with the sort order of the underlying slice,
/// returning an order code that indicates whether its argument is Less, Equal or Greater the desired target.
/// If the value is found then Result::Ok is returned, containing the index of the matching element.
/// If there are multiple matches, then any one of the matches could be returned.
/// If the value is not found then Result::Err is returned, containing the index where a matching element
/// could be inserted while maintaining sorted order.
fn binary_search<T, F>(list: &VecDeque<T>, comparator: F) -> Result<usize, usize>
    where F: Fn(&T) -> Ordering {
    let mut size = list.len();
    if size == 0 {
        return Err(0);
    }

    let mut base = 0usize;
    while size > 1 {
        let half = size / 2;
        let mid = base + half;
        let cmp = comparator(&list[mid]);
        base = if cmp == Ordering::Greater { base } else { mid };
        size -= half;
    }
    let cmp = comparator(&list[base]);
    if cmp == Ordering::Equal { Ok(base) } else { Err(base + (cmp == Ordering::Less) as usize) }
}

=======
>>>>>>> f979b3b0
/// The MerkleBIT structure relies on many specified types:
/// # Required Type Annotations
/// * **DatabaseType**: The type to use for database-like operations.  DatabaseType must implement the Database trait.
/// * **BranchType**: The type used for representing branches in the tree.  BranchType must implement the Branch trait.
/// * **LeafType**: The type used for representing leaves in the tree.  LeafType must implement the Leaf trait.
/// * **DataType**: The type used for representing data nodes in the tree.  DataType must implement the Data trait.
/// * **NodeType**: The type used for the outer node that can be either a branch, leaf, or data.  NodeType must implement the Node trait.
/// * **HasherType**: The type of hasher to use for hashing locations on the tree.  HasherType must implement the Hasher trait.
/// * **ValueType**: The type to return from a get.  ValueType must implement the Encode and Decode traits.
/// # Properties
/// * **db**: The database to store and retrieve values
/// * **depth**: The maximum permitted depth of the tree.
pub struct MerkleBIT<DatabaseType, BranchType, LeafType, DataType, NodeType, HasherType, ValueType>
    where DatabaseType: Database<NodeType=NodeType>,
          BranchType: Branch,
          LeafType: Leaf + Clone,
          DataType: Data,
          NodeType: Node<BranchType, LeafType, DataType, ValueType>,
          HasherType: Hasher,
          ValueType: Decode + Encode {
    db: DatabaseType,
    depth: usize,
    branch: PhantomData<*const BranchType>,
    leaf: PhantomData<*const LeafType>,
    data: PhantomData<*const DataType>,
    node: PhantomData<*const NodeType>,
    hasher: PhantomData<*const HasherType>,
    value: PhantomData<*const ValueType>,
}

impl<DatabaseType, BranchType, LeafType, DataType, NodeType, HasherType, ValueType>
MerkleBIT<DatabaseType, BranchType, LeafType, DataType, NodeType, HasherType, ValueType>
    where DatabaseType: Database<NodeType=NodeType>,
          BranchType: Branch,
          LeafType: Leaf + Clone,
          DataType: Data,
          NodeType: Node<BranchType, LeafType, DataType, ValueType>,
          HasherType: Hasher<HashType=HasherType>,
          ValueType: Decode + Encode {
    /// Create a new MerkleBIT from a saved database
    pub fn new(path: &PathBuf, depth: usize) -> BinaryMerkleTreeResult<Self> {
        let db = DatabaseType::open(path)?;
        Ok(Self {
            db,
            depth,
            branch: PhantomData,
            leaf: PhantomData,
            data: PhantomData,
            node: PhantomData,
            hasher: PhantomData,
            value: PhantomData,
        })
    }

    /// Create a new MerkleBIT from an already opened database
    pub fn from_db(db: DatabaseType, depth: usize) -> BinaryMerkleTreeResult<Self> {
        Ok(Self {
            db,
            depth,
            branch: PhantomData,
            leaf: PhantomData,
            data: PhantomData,
            node: PhantomData,
            hasher: PhantomData,
            value: PhantomData,
        })
    }

<<<<<<< HEAD
    /// Get items from the MerkleBIT.  Keys must be sorted.  Returns a list of Options which may include the corresponding values.
    pub fn get(&self, root_hash: &[u8], keys: &mut [&[u8]]) -> BinaryMerkleTreeResult<Vec<Option<ValueType>>> {
        if keys.is_empty() {
            return Err(exception("Keys must not be empty"));
=======
    /// Get items from the MerkleBIT.  Returns a map of Options which may include the corresponding values.
    pub fn get<'a>(&self, root_hash: &[u8], keys: &mut [&'a [u8]]) -> BinaryMerkleTreeResult<HashMap<&'a [u8], Option<ValueType>>> {
        let mut leaf_map = HashMap::new();
        for key in keys.iter() {
            leaf_map.insert(*key, None);
        }

        if keys.is_empty() {
            return Ok(leaf_map);
>>>>>>> f979b3b0
        }
        if keys[0].is_empty() {
            return Err(exception("Key size must be greater than 0"));
        }

        keys.sort();

        let root_node;
        if let Some(n) = self.db.get_node(root_hash)? {
            root_node = n;
        } else {
<<<<<<< HEAD
            let mut values = Vec::with_capacity(keys.len());
            for _ in 0..keys.len() {
                values.push(None);
            }
            return Ok(values);
        }

        let mut leaf_map = HashMap::new();

=======
            return Ok(leaf_map);
        }

>>>>>>> f979b3b0
        let mut cell_queue = VecDeque::with_capacity(2.0_f64.powf(self.depth as f64) as usize);

        let root_cell = TreeCell::new::<BranchType, LeafType, DataType>(&keys, root_node, 0);

        cell_queue.push_front(root_cell);

        while !cell_queue.is_empty() {
            let tree_cell;
            if let Some(c) = cell_queue.pop_front() {
                tree_cell = c;
            } else { unreachable!(); }

            if tree_cell.depth > self.depth {
                return Err(exception("Depth of merkle tree exceeded"));
            }

            let node = tree_cell.node;

            match node.get_variant() {
                NodeVariant::Branch(n) => {
                    let key_and_index = if n.get_key().is_some() {
                        self.calc_min_split_index(&tree_cell.keys, None, Some(&n))?
                    } else {
                        let mut hasher = HasherType::new(32);
                        hasher.update(b"b");
                        hasher.update(n.get_zero());
                        hasher.update(n.get_one());
                        let location = hasher.finalize();
                        self.calc_min_split_index(&tree_cell.keys, Some(&location), None)?
                    };
                    let branch_key = key_and_index.0;
                    let min_split_index = key_and_index.1;
                    let descendants = Self::check_descendants(tree_cell.keys, &n, &branch_key, min_split_index);
                    if descendants.is_empty() {
                        continue;
                    }

                    let split = split_pairs(&descendants, n.get_split_index() as usize);

                    // If you switch the order of these blocks, the result comes out backwards
                    if let Some(o) = self.db.get_node(n.get_one())? {
                        let one_node = o;
                        if !split.1.is_empty() {
                            let new_cell = TreeCell::new::<BranchType, LeafType, DataType>(split.1, one_node, tree_cell.depth + 1);
                            cell_queue.push_front(new_cell);
                        }
                    }

                    if let Some(z) = self.db.get_node(n.get_zero())? {
                        let zero_node = z;
                        if !split.0.is_empty() {
                            let new_cell = TreeCell::new::<BranchType, LeafType, DataType>(split.0, zero_node, tree_cell.depth + 1);
                            cell_queue.push_front(new_cell);
                        }
                    }
                }
                NodeVariant::Leaf(n) => {
                    if let Some(d) = self.db.get_node(n.get_data())? {
                        if let NodeVariant::Data(data) = d.get_variant() {
<<<<<<< HEAD
                            leaf_map.insert(n.get_key().to_owned(), data.get_value().to_owned());
=======
                            let value = ValueType::decode(data.get_value())?;
                            if let Ok(index) =  keys.binary_search(&n.get_key()) {
                                leaf_map.insert(keys[index], Some(value));
                            }
>>>>>>> f979b3b0
                        } else {
                            return Err(exception("Corrupt merkle tree"));
                        }
                    } else {
                        return Err(exception("Corrupt merkle tree"));
                    }
                }
                NodeVariant::Data(_) => {
                    return Err(exception("Corrupt merkle tree"));
                }
            }
        }

<<<<<<< HEAD
        let mut values = Vec::with_capacity(keys.len());

        for key in keys {
            if let Some(v) = leaf_map.get(*key) {
                let val = ValueType::decode(v)?;
                values.push(Some(val));
            } else {
                values.push(None)
            }
        }

        Ok(values)
=======
        Ok(leaf_map)
>>>>>>> f979b3b0
    }

    /// Insert items into the MerkleBIT.  Keys must be sorted.  Returns a new root hash for the MerkleBIT.
    pub fn insert(&mut self, previous_root: Option<&[u8]>, keys: &mut [&[u8]], values: &mut [&ValueType]) -> BinaryMerkleTreeResult<Vec<u8>> {
        if keys.len() != values.len() {
            return Err(exception("Keys and values have different lengths"));
        }

        if keys.is_empty() || values.is_empty() {
            return Err(exception("Keys or values are empty"));
        }

        {
            // Sort keys and values
            let mut value_map = HashMap::new();
            for (key, value) in keys.iter().zip(values.iter()) {
                value_map.insert(*key, *value);
            }

            keys.sort();

            for (key, value) in keys.iter().zip(values.iter_mut()) {
                if let Some(v) = value_map.get(key) {
                    *value = *v;
                }
            }
        }

        let nodes = self.insert_leaves(keys, &&values[..])?;

        let mut tree_refs = Vec::with_capacity(keys.len());
        for (loc, key) in nodes.into_iter().zip(keys.iter()) {
            let tree_ref = TreeRef::new(key.to_vec(), loc, 1);
<<<<<<< HEAD
            tree_refs.push(Rc::new(RefCell::new(tree_ref)));
=======
            tree_refs.push(tree_ref);
>>>>>>> f979b3b0
        }

        if let Some(n) = previous_root {
            // Nodes that form the merkle proof for the new tree
            let mut proof_nodes = Vec::with_capacity(keys.len());

            let root_node = if let Some(m) = self.db.get_node(n.as_ref())? {
                m
            } else {
                return Err(exception("Could not find previous root"));
            };

            let mut cell_queue = VecDeque::with_capacity(2.0_f64.powf(self.depth as f64) as usize);
            let root_cell: TreeCell<NodeType> = TreeCell::new::<BranchType, LeafType, DataType>(&keys, root_node, 0);
            cell_queue.push_front(root_cell);

            while !cell_queue.is_empty() {
                let tree_cell = if let Some(c) = cell_queue.pop_front() {
                    c
                } else {
                    unreachable!();
                };

                if tree_cell.depth > self.depth {
                    return Err(exception("Depth of merkle tree exceeded"));
                }

                let node = tree_cell.node;

                let branch;
                let mut refs = node.get_references();
                match node.get_variant() {
                    NodeVariant::Branch(n) => {
                        branch = n
                    }
                    NodeVariant::Leaf(n) => {
                        let leaf = n;
                        let key = leaf.get_key();
                        let data = leaf.get_data();
                        let mut leaf_hasher = HasherType::new(32);
                        leaf_hasher.update(b"l");
                        leaf_hasher.update(key);
                        leaf_hasher.update(data);
                        let location = leaf_hasher.finalize();

                        let mut skip = false;
                        let mut old = false;

                        // Check if we are updating an existing value
                        for b in &tree_refs {
<<<<<<< HEAD
                            let b_key = &RefCell::borrow(b).key;
                            let b_location = &RefCell::borrow(b).location;
                            if &b_key[..] == key && b_location == &location {
=======
                            let b_key = &b.key;
                            let b_location = &b.location;
                            if &b_key[..] == key && b_location[..] == location[..] {
>>>>>>> f979b3b0
                                // This value is not being updated, just update its reference count
                                old = true;
                                break;
                            } else if &b_key[..] == key {
                                // We are updating this value
                                skip = true;
                                break;
                            }
                        }

                        if skip {
                            continue;
                        }

                        if let Some(mut l) = self.db.get_node(location.as_ref())? {
                            let refs = l.get_references() + 1;
                            l.set_references(refs);
                            self.db.insert(location.as_ref(), &l)?;
                        } else {
                            return Err(exception("Corrupt merkle tree"));
                        }

                        if old {
                            continue;
                        }

                        let tree_ref = TreeRef::new(key.to_vec(), location, 1);
<<<<<<< HEAD
                        proof_nodes.push(Rc::new(RefCell::new(tree_ref)));
=======
                        proof_nodes.push(tree_ref);
>>>>>>> f979b3b0
                        continue;
                    }
                    NodeVariant::Data(_) => return Err(exception("Corrupt merkle tree"))
                }


                let mut branch_hasher = HasherType::new(32);
                branch_hasher.update(b"b");
                branch_hasher.update(branch.get_zero());
                branch_hasher.update(branch.get_one());
                let location = branch_hasher.finalize();

                let key_and_index = self.calc_min_split_index(&tree_cell.keys, Some(location.as_ref()), Some(&branch))?;
                let branch_key = key_and_index.0;
                let min_split_index = key_and_index.1;

                let split;
                let mut descendants = &tree_cell.keys[..];

                if min_split_index < branch.get_split_index() as usize {
                    descendants = Self::check_descendants(&tree_cell.keys, &branch, &branch_key, min_split_index);

                    if descendants.is_empty() {
                        let tree_ref = TreeRef::new(branch_key, location, branch.get_count());
                        refs += 1;
                        let mut new_node = NodeType::new(NodeVariant::Branch(branch));
                        new_node.set_references(refs);
                        self.db.insert(&tree_ref.location, &new_node)?;
<<<<<<< HEAD
                        proof_nodes.push(Rc::new(RefCell::new(tree_ref)));
=======
                        proof_nodes.push(tree_ref);
>>>>>>> f979b3b0
                        continue;
                    }
                }

                split = split_pairs(descendants, branch.get_split_index() as usize);
                if let Some(o) = self.db.get_node(branch.get_one())? {
                    let one_node = o;
                    if !split.1.is_empty() {
                        let new_cell = TreeCell::new::<BranchType, LeafType, DataType>(split.1, one_node, tree_cell.depth + 1);
                        cell_queue.push_front(new_cell);
                    } else {
                        let other_key = self.get_proof_key(Some(branch.get_one()), None)?;
                        let count;
                        let refs = one_node.get_references() + 1;
                        let mut new_one_node ;
                        match one_node.get_variant() {
                            NodeVariant::Branch(b) => {
                                count = b.get_count();
                                new_one_node = NodeType::new(NodeVariant::Branch(b));
                            }
                            NodeVariant::Leaf(l) => {
                                count = 1;
                                new_one_node = NodeType::new(NodeVariant::Leaf(l));
                            }
                            NodeVariant::Data(_) => return Err(exception("Corrupt merkle tree"))
                        }
                        let tree_ref = TreeRef::new(other_key, branch.get_one().to_vec(), count);
                        new_one_node.set_references(refs);
                        self.db.insert(branch.get_one(), &new_one_node)?;
<<<<<<< HEAD
                        proof_nodes.push(Rc::new(RefCell::new(tree_ref)));
=======
                        proof_nodes.push(tree_ref);
>>>>>>> f979b3b0
                    }
                }
                if let Some(z) = self.db.get_node(branch.get_zero())? {
                    let zero_node = z;
                    if !split.0.is_empty() {
                        let new_cell = TreeCell::new::<BranchType, LeafType, DataType>(split.0, zero_node, tree_cell.depth + 1);
                        cell_queue.push_front(new_cell);
                    } else {
                        let other_key = self.get_proof_key(Some(branch.get_zero()), None)?;
                        let count;
                        let refs = zero_node.get_references() + 1;
                        let mut new_zero_node;
                        match zero_node.get_variant() {
                            NodeVariant::Branch(b) => {
                                count = b.get_count();
                                new_zero_node = NodeType::new(NodeVariant::Branch(b));
                            }
                            NodeVariant::Leaf(l) => {
                                count = 1;
                                new_zero_node = NodeType::new(NodeVariant::Leaf(l));
                            }
                            NodeVariant::Data(_) => return Err(exception("Corrupt merkle tree"))
                        }
                        let tree_ref = TreeRef::new(other_key, branch.get_zero().to_vec(), count);
                        new_zero_node.set_references(refs);
                        self.db.insert(branch.get_zero(), &new_zero_node)?;
<<<<<<< HEAD
                        proof_nodes.push(Rc::new(RefCell::new(tree_ref)));
=======
                        proof_nodes.push(tree_ref);
>>>>>>> f979b3b0
                    }
                }
            }

            tree_refs.append(&mut proof_nodes);

            let new_root = self.create_tree(tree_refs)?;
            return Ok(new_root);
        } else {
            // There is no tree, just build one with the keys and values
            let new_root = self.create_tree(tree_refs)?;
            return Ok(new_root);
        }
    }

    fn check_descendants<'a>(keys: &'a [&'a [u8]], branch: &BranchType, branch_key: &[u8], min_split_index: usize) -> &'a [&'a [u8]] {
        // Check if any keys from the search need to go down this branch
        let mut start = 0;
        let mut end = 0;
        let mut found_start = false;
<<<<<<< HEAD
        for i in 0..keys.len() {
            let mut descendant = true;
            for j in min_split_index..branch.get_split_index() as usize {
                let left = choose_zero(&branch_key, j);
                let right = choose_zero(keys[i], j);
                if left != right {
=======
        let branch_split_index = branch.get_split_index() as usize;
        for i in 0..keys.len() {
            let mut descendant = true;
            for j in (min_split_index..branch_split_index).step_by(8) {
                let byte = j / 8;
                if branch_key[byte] == keys[i][byte] {
                    continue;
                }
                let xor_key = branch_key[byte] ^ keys[i][byte];
                let split_bit = byte * 8 + (7 - f32::from(xor_key).log2().floor() as usize);
                if split_bit < branch_split_index {
>>>>>>> f979b3b0
                    descendant = false;
                    break;
                }
            }
            if descendant && !found_start {
                start = i;
                found_start = true;
            }
            if !descendant && found_start {
                end = i;
                break;
            }
            if descendant && i == keys.len() - 1 && found_start {
                end = i + 1;
                break;
            }
        }

        &keys[start..end]
    }

    fn calc_min_split_index(&self, keys: &[&[u8]], location: Option<&[u8]>, branch: Option<&BranchType>) -> BinaryMerkleTreeResult<(Vec<u8>, usize)> {
        let mut min_key;
        if let Some(m) = keys.iter().min() {
            min_key = *m;
        } else {
            return Err(exception("No keys to calculate minimum split index"));
        }

        let mut max_key;
        if let Some(m) = keys.iter().max() {
            max_key = *m;
        } else {
            return Err(exception("No keys to calculate minimum split index"));
        }

        let branch_key = self.get_proof_key(location, branch)?;

        if branch_key[..] < *min_key {
            min_key = &branch_key;
        } else if branch_key[..] > *max_key {
            max_key = &branch_key;
        }

        let mut split_bit = min_key.len() * 8;
        for i in 0..min_key.len() {
            if min_key[i] == max_key[i] {
                continue;
            }
            let xor_key = min_key[i] ^ max_key[i];
            split_bit = i * 8 + (7 - f32::from(xor_key).log2().floor() as usize);
            break;
        }
        Ok((branch_key, split_bit))
    }

    fn insert_leaves(&mut self, keys: &[&[u8]], values: &&[&ValueType]) -> BinaryMerkleTreeResult<Vec<Vec<u8>>> {
        let mut nodes = Vec::with_capacity(keys.len());
        for i in 0..keys.len() {
            // Create data node
            let mut data = DataType::new();
            data.set_value(&values[i].encode()?);

            let mut data_hasher = HasherType::new(32);
            data_hasher.update(b"d");
            data_hasher.update(keys[i]);
            data_hasher.update(data.get_value());
            let data_node_location = data_hasher.finalize();

            let mut data_node = NodeType::new(NodeVariant::Data(data));
            data_node.set_references(1);

            // Create leaf node
            let mut leaf = LeafType::new();
<<<<<<< HEAD
            leaf.set_data(data_node_location.as_ref());
=======
            leaf.set_data(&data_node_location);
>>>>>>> f979b3b0
            leaf.set_key(keys[i]);

            let mut leaf_hasher = HasherType::new(32);
            leaf_hasher.update(b"l");
            leaf_hasher.update(keys[i]);
            leaf_hasher.update(leaf.get_data());
            let leaf_node_location = leaf_hasher.finalize();

            let mut leaf_node = NodeType::new(NodeVariant::Leaf(leaf));
            leaf_node.set_references(1);

<<<<<<< HEAD
            if let Some(n) = self.db.get_node(data_node_location.as_ref())? {
=======
            if let Some(n) = self.db.get_node(&data_node_location)? {
>>>>>>> f979b3b0
                let references = n.get_references() + 1;
                data_node.set_references(references);
            }

<<<<<<< HEAD
            if let Some(n) = self.db.get_node(leaf_node_location.as_ref())? {
=======
            if let Some(n) = self.db.get_node(&leaf_node_location)? {
>>>>>>> f979b3b0
                let references = n.get_references() + 1;
                leaf_node.set_references(references);
            }

<<<<<<< HEAD
            self.db.insert(data_node_location.as_ref(), &data_node)?;
            self.db.insert(leaf_node_location.as_ref(), &leaf_node)?;
=======
            self.db.insert(&data_node_location, &data_node)?;
            self.db.insert(&leaf_node_location, &leaf_node)?;
>>>>>>> f979b3b0

            nodes.push(leaf_node_location);
        }
        Ok(nodes)
    }

<<<<<<< HEAD
    fn create_tree(&mut self, mut tree_refs: Vec<Rc<RefCell<TreeRef>>>) -> BinaryMerkleTreeResult<Vec<u8>> {
        if tree_refs.is_empty() {
            return Err(exception("Tried to create a tree with no tree refs"));
        }
        tree_refs.sort();
        let mut tree_ref_queue: VecDeque<Rc<RefCell<TreeRef>>> = VecDeque::from_iter(tree_refs);

        let mut split_indices = BinaryHeap::with_capacity(tree_ref_queue.len() - 1);
        let keylen = RefCell::borrow(&tree_ref_queue[0]).key.len();
        for i in 0..tree_ref_queue.len() - 1 {
            let left_key = &RefCell::borrow(&tree_ref_queue[i]).key;
            let right_key = &RefCell::borrow(&tree_ref_queue[i + 1]).key;
=======
    fn create_tree(&mut self, mut tree_refs: Vec<TreeRef>) -> BinaryMerkleTreeResult<Vec<u8>> {
        if tree_refs.is_empty() {
            return Err(exception("Tried to create a tree with no tree refs"));
        }

        if tree_refs.len() == 1 {
            self.db.batch_write()?;
            let node = tree_refs.remove(0);
            if let Ok(v) = Rc::try_unwrap(node.location) {
                return Ok(v)
            } else {
                return Err(exception("Failed to unwrap tree root"))
            }
        }

        tree_refs.sort();

        let tree_rcs = tree_refs.into_iter().map(|x| Rc::new(RefCell::new(TreeRefWrapper::new(Rc::new(RefCell::new(x)))))).collect::<Vec<_>>();

        let mut tree_ref_queue = BinaryHeap::with_capacity(tree_rcs.len() - 1);
        let keylen = RefCell::borrow(&tree_rcs[0]).get_tree_ref_key().len();
        for i in 0..tree_rcs.len() - 1 {
            let left_key = &RefCell::borrow(&tree_rcs[i]).get_tree_ref_key();
            let right_key = &RefCell::borrow(&tree_rcs[i + 1]).get_tree_ref_key();

>>>>>>> f979b3b0
            for j in 0..keylen {
                if j == keylen - 1 && left_key[j] == right_key[j] {
                    // The keys are the same and don't diverge
                    return Err(exception("Attempted to insert item with duplicate keys"));
                }
                // Skip bytes until we find a difference
                if left_key[j] == right_key[j] {
                    continue;
                }

                // Find the bit index of the first difference
                let xor_key = left_key[j] ^ right_key[j];
<<<<<<< HEAD
                let split_bit = j * 8 + (7 - (f32::from(xor_key).log2().floor()) as usize);

                split_indices.push((split_bit, Rc::clone(&tree_ref_queue[i])));
=======
                let split_bit = (j * 8) as usize + (7 - (f32::from(xor_key).log2().floor()) as usize);

                tree_ref_queue.push((split_bit, Rc::clone(&tree_rcs[i]), Rc::clone(&tree_rcs[i + 1])));
>>>>>>> f979b3b0
                break;
            }
        }

<<<<<<< HEAD
        while !tree_ref_queue.is_empty() {
            if tree_ref_queue.len() == 1 {
                self.db.batch_write()?;
                let root;
                if let Some(c) = tree_ref_queue.pop_front() {
                    if let Ok(r) = Rc::try_unwrap(c) {
                        root = r.into_inner().location;
                    } else {
                        return Err(exception("Failed to return tree root"));
                    }
                } else {
                    return Err(exception("Failed to return tree root"));
                }
                return Ok(root);
            }

            let max_index;
            let split_index;
            {
                let max_tree_ref =
                    if let Some(s) = split_indices.pop() { s }
                    else { return Err(exception("Failed to get split index")); };

                max_index = binary_search(&tree_ref_queue, |x| {
                    if Rc::ptr_eq(&x, &max_tree_ref.1) {
                        Ordering::Equal
                    } else {
                        RefCell::borrow(x).key.cmp(&RefCell::borrow(&max_tree_ref.1).key)
                    }
                }).expect("Failed to find element in tree refs");
                split_index = max_tree_ref.0 as u32;
            }
=======
        drop(tree_rcs);

        while !tree_ref_queue.is_empty() {

            let item = tree_ref_queue.pop().expect("Tree ref queue is empty");
            let split_index= item.0;
>>>>>>> f979b3b0

            let mut branch = BranchType::new();
            let branch_node_location;
            let count;
<<<<<<< HEAD
            let tree_ref;
            let mut next_tree_ref;
            {
                tree_ref = tree_ref_queue.remove(max_index)
                    .expect("tree ref queue is empty when it shouldn't be");
                next_tree_ref = tree_ref_queue.remove(max_index)
                    .expect("tree ref queue is empty when it shouldn't be");

                let mut branch_hasher = HasherType::new(32);
                branch_hasher.update(b"b");
                branch_hasher.update(RefCell::borrow(&tree_ref).location.as_ref());
                branch_hasher.update(RefCell::borrow(&next_tree_ref).location.as_ref());
                branch_node_location = branch_hasher.finalize();


                let branch_key_ref = &RefCell::borrow(&tree_ref).key;
                count = RefCell::borrow(&tree_ref).count + RefCell::borrow(&next_tree_ref).count;
                branch.set_zero(&RefCell::borrow(&tree_ref).location.as_ref());
                branch.set_one(&RefCell::borrow(&next_tree_ref).location.as_ref());
                branch.set_count(count);
                branch.set_split_index(split_index);
                branch.set_key(branch_key_ref);
            }

            let unwrapped_tree_ref = Rc::try_unwrap(tree_ref)
                .expect("There are other references to the tree ref").into_inner();

            let mut branch_node = NodeType::new(NodeVariant::Branch(branch));
            branch_node.set_references(1);

            self.db.insert(branch_node_location.as_ref(), &branch_node)?;
            // Update reference of next_tree_ref in split_indices to point to the new_tree_ref
            next_tree_ref.borrow_mut().key = unwrapped_tree_ref.key;
            next_tree_ref.borrow_mut().location = branch_node_location.into();
            next_tree_ref.borrow_mut().count = count;

            tree_ref_queue.insert(max_index, Rc::clone(&next_tree_ref));
=======

            let tree_ref_wrapper = item.1;
            let next_tree_ref_wrapper = item.2;

            let tree_ref_key = tree_ref_wrapper.borrow().get_tree_ref_key();
            let tree_ref_location = tree_ref_wrapper.borrow().get_tree_ref_location();
            let tree_ref_count = tree_ref_wrapper.borrow().get_tree_ref_count();

            let next_tree_ref_location = next_tree_ref_wrapper.borrow().get_tree_ref_location();
            let next_tree_ref_count = next_tree_ref_wrapper.borrow().get_tree_ref_count();

            {
                let mut branch_hasher = HasherType::new(32);
                branch_hasher.update(b"b");
                branch_hasher.update(&tree_ref_location.as_ref());
                branch_hasher.update(&next_tree_ref_location.as_ref());
                branch_node_location = Rc::new(branch_hasher.finalize());


                count = tree_ref_count + next_tree_ref_count;
                branch.set_zero(&tree_ref_location);
                branch.set_one(&next_tree_ref_location);
                branch.set_count(count);
                branch.set_split_index(split_index as u32);
                branch.set_key(&tree_ref_key);
            }

            let mut branch_node = NodeType::new(NodeVariant::Branch(branch));
            branch_node.set_references(1);

            self.db.insert(&branch_node_location, &branch_node)?;

            next_tree_ref_wrapper.borrow_mut().set_tree_ref_key(Rc::clone(&tree_ref_key));
            next_tree_ref_wrapper.borrow_mut().set_tree_ref_location(Rc::clone(&branch_node_location));
            next_tree_ref_wrapper.borrow_mut().set_tree_ref_count(count);

            tree_ref_wrapper.borrow_mut().set_reference(next_tree_ref_wrapper);

            if tree_ref_queue.is_empty() {
                self.db.batch_write()?;
                let root = branch_node_location;
                match Rc::try_unwrap(root) {
                    Ok(v) => return Ok(v),
                    Err(v) => return Ok((*v).clone())
                }
            }
>>>>>>> f979b3b0
        }
        unreachable!();
    }

    fn get_proof_key(&self, root_hash: Option<&[u8]>, branch: Option<&BranchType>) -> BinaryMerkleTreeResult<Vec<u8>> {
        if let Some(b) = branch {
            if let Some(k) = b.get_key() {
                return Ok(k.to_vec());
            }
        }

        let child_location= if let Some(h) = root_hash {
            h
        } else {
            return Err(exception("root_hash and node must not both be None"));
        };

        let mut key;
        let mut depth = 0;
        let mut get_node = self.db.get_node(child_location)?;

        // DFS to find a key
        while let Some(node) = get_node {
            if depth > self.depth {
                // If a poor hasher is chosen, you can end up with circular paths through the tree.
                // This check ensures that you are alerted of the possibility.
                return Err(exception("Maximum proof key depth exceeded.  Ensure hasher does not generate collisions."));
            }
            let location;
                match node.get_variant() {
                    NodeVariant::Branch(m) => {
                        location = m.get_zero();
                        get_node = self.db.get_node(location)?;
                    }
                    NodeVariant::Leaf(m) => {
                        key = m.get_key().to_vec();
                        return Ok(key);
                    }
                    NodeVariant::Data(_) => return Err(exception("Corrupt merkle tree"))
                }
            depth += 1;
        }
        unreachable!();
    }

    /// Remove all items with less than 1 reference under the given root.
    pub fn remove(&mut self, root_hash: &[u8]) -> BinaryMerkleTreeResult<()> {
        let mut nodes = VecDeque::with_capacity(128);
        nodes.push_front(root_hash.to_vec());

        while !nodes.is_empty() {
            let node_location = if let Some(l) = nodes.pop_front() {
                l
            } else {
                return Err(exception("Empty node queue"));
            };

            let mut node;
            if let Some(n) = self.db.get_node(&node_location)? {
                node = n;
            } else {
                continue;
            }

            let mut refs = node.get_references();
            if refs > 0 {
                refs -= 1;
            }

            let mut new_node;
            match node.get_variant() {
                NodeVariant::Branch(b) => {
                    if refs == 0 {
                        let zero = b.get_zero();
                        let one = b.get_one();
                        nodes.push_back(zero.to_vec());
                        nodes.push_back(one.to_vec());
                        self.db.remove(&node_location)?;
                        continue;
                    }
                    new_node = NodeType::new(NodeVariant::Branch(b))
                }
                NodeVariant::Leaf(l) => {
                    if refs == 0 {
                        let data = l.get_data();
                        nodes.push_back(data.to_vec());
                        self.db.remove(&node_location)?;
                        continue;
                    }
                    new_node = NodeType::new(NodeVariant::Leaf(l));
                }
                NodeVariant::Data(d) => {
                    if refs == 0 {
                        self.db.remove(&node_location)?;
                        continue;
                    }
                    new_node = NodeType::new(NodeVariant::Data(d))
                }
            }

            new_node.set_references(refs);
            self.db.insert(&node_location, &new_node)?;
        }

        Ok(())
    }
}

#[cfg(test)]
pub mod tests {
    use super::*;

    #[test]
    fn it_chooses_the_right_branch_easy() {
        let key = vec![0x0F];
        for i in 0..8 {
            let expected_branch;
            if i < 4 {
                expected_branch = true;
            } else {
                expected_branch = false;
            }
            let branch = choose_zero(&key, i);
            assert_eq!(branch, expected_branch);
        }
    }

    #[test]
    fn it_chooses_the_right_branch_medium() {
        let key = vec![0x55];
        for i in 0..8 {
            let expected_branch;
            if i % 2 == 0 {
                expected_branch = true;
            } else {
                expected_branch = false;
            }
            let branch = choose_zero(&key, i);
            assert_eq!(branch, expected_branch);
        }
        let key = vec![0xAA];
        for i in 0..8 {
            let expected_branch;
            if i % 2 == 0 {
                expected_branch = false;
            } else {
                expected_branch = true;
            }
            let branch = choose_zero(&key, i);
            assert_eq!(branch, expected_branch);
        }
    }

    #[test]
    fn it_chooses_the_right_branch_hard() {
        let key = vec![0x68];
        for i in 0..8 {
            let expected_branch;
            if i == 1 || i == 2 || i == 4 {
                expected_branch = false;
            } else {
                expected_branch = true;
            }
            let branch = choose_zero(&key, i);
            assert_eq!(branch, expected_branch);
        }

        let key = vec![0xAB];
        for i in 0..8 {
            let expected_branch;
            if i == 0 || i == 2 || i == 4 || i == 6 || i == 7 {
                expected_branch = false;
            } else {
                expected_branch = true;
            }
            let branch = choose_zero(&key, i);
            assert_eq!(branch, expected_branch);
        }
    }

    #[test]
    fn it_splits_an_all_zeros_sorted_list_of_pairs() {
        // The complexity of these tests result from the fact that getting a key and splitting the
        // tree should not require any copying or moving of memory.
        let zero_key = vec![0x00u8];
        let key_vec = vec![
            &zero_key[..], &zero_key[..], &zero_key[..], &zero_key[..], &zero_key[..],
            &zero_key[..], &zero_key[..], &zero_key[..], &zero_key[..], &zero_key[..]
        ];
        let keys = key_vec;

        let result = split_pairs(&keys, 0);
        assert_eq!(result.0.len(), 10);
        assert_eq!(result.1.len(), 0);
        for i in 0..result.0.len() {
            assert_eq!(*result.0[i], [0x00u8]);
        }
    }

    #[test]
    fn it_splits_an_all_ones_sorted_list_of_pairs() {
        let one_key = vec![0xFFu8];
        let keys = vec![
            &one_key[..], &one_key[..], &one_key[..], &one_key[..], &one_key[..],
            &one_key[..], &one_key[..], &one_key[..], &one_key[..], &one_key[..]];
        let result = split_pairs(&keys, 0);
        assert_eq!(result.0.len(), 0);
        assert_eq!(result.1.len(), 10);
        for i in 0..result.1.len() {
            assert_eq!(*result.1[i], [0xFFu8]);
        }
    }

    #[test]
    fn it_splits_an_even_length_sorted_list_of_pairs() {
        let zero_key = vec![0x00u8];
        let one_key = vec![0xFFu8];
        let keys = vec![
            &zero_key[..], &zero_key[..], &zero_key[..], &zero_key[..], &zero_key[..],
            &one_key[..], &one_key[..], &one_key[..], &one_key[..], &one_key[..]];
        let result = split_pairs(&keys, 0);
        assert_eq!(result.0.len(), 5);
        assert_eq!(result.1.len(), 5);
        for i in 0..result.0.len() {
            assert_eq!(*result.0[i], [0x00u8]);
        }
        for i in 0..result.1.len() {
            assert_eq!(*result.1[i], [0xFFu8]);
        }
    }

    #[test]
    fn it_splits_an_odd_length_sorted_list_of_pairs_with_more_zeros() {
        let zero_key = vec![0x00u8];
        let one_key = vec![0xFFu8];
        let keys = vec![
            &zero_key[..], &zero_key[..], &zero_key[..], &zero_key[..], &zero_key[..], &zero_key[..],
            &one_key[..], &one_key[..], &one_key[..], &one_key[..], &one_key[..]];
        let result = split_pairs(&keys, 0);
        assert_eq!(result.0.len(), 6);
        assert_eq!(result.1.len(), 5);
        for i in 0..result.0.len() {
            assert_eq!(*result.0[i], [0x00u8]);
        }
        for i in 0..result.1.len() {
            assert_eq!(*result.1[i], [0xFFu8]);
        }
    }

    #[test]
    fn it_splits_an_odd_length_sorted_list_of_pairs_with_more_ones() {
        let zero_key = vec![0x00u8];
        let one_key = vec![0xFFu8];
        let keys = vec![
            &zero_key[..], &zero_key[..], &zero_key[..], &zero_key[..], &zero_key[..],
            &one_key[..], &one_key[..], &one_key[..], &one_key[..], &one_key[..], &one_key[..]];

        let result = split_pairs(&keys, 0);
        assert_eq!(result.0.len(), 5);
        assert_eq!(result.1.len(), 6);
        for i in 0..result.0.len() {
            assert_eq!(*result.0[i], [0x00u8]);
        }
        for i in 0..result.1.len() {
            assert_eq!(*result.1[i], [0xFFu8]);
        }
    }
}<|MERGE_RESOLUTION|>--- conflicted
+++ resolved
@@ -5,10 +5,6 @@
 use std::collections::{BinaryHeap, VecDeque};
 use std::rc::Rc;
 use std::cell::RefCell;
-<<<<<<< HEAD
-use std::iter::FromIterator;
-=======
->>>>>>> f979b3b0
 
 #[cfg(any(feature = "use_serde", feature = "use_bincode", feature = "use_json", feature = "use_cbor", feature = "use_yaml", feature = "use_pickle", feature = "use_ron"))]
 use serde::{Serialize, Deserialize};
@@ -41,15 +37,6 @@
     depth: usize,
 }
 
-<<<<<<< HEAD
-#[derive(Debug, PartialEq, Eq, PartialOrd)]
-struct TreeRef {
-    key: Vec<u8>,
-    location: Vec<u8>,
-    count: u64,
-}
-
-=======
 #[derive(Clone, Debug, PartialEq, Eq, PartialOrd)]
 struct TreeRef {
     key: Rc<Vec<u8>>,
@@ -137,7 +124,6 @@
     }
 }
 
->>>>>>> f979b3b0
 impl Ord for TreeRef {
     fn cmp(&self, other_ref: &TreeRef) -> Ordering {
         self.key.cmp(&other_ref.key)
@@ -160,13 +146,8 @@
 impl TreeRef {
     pub fn new(key: Vec<u8>, location: Vec<u8>, count: u64) -> TreeRef {
         TreeRef {
-<<<<<<< HEAD
-            key,
-            location,
-=======
             key: Rc::new(key),
             location: Rc::new(location),
->>>>>>> f979b3b0
             count,
         }
     }
@@ -207,35 +188,6 @@
     sorted_pairs.split_at(max)
 }
 
-<<<<<<< HEAD
-/// Binary searches this sorted slice with a comparator function.
-/// The comparator function should implement an order consistent with the sort order of the underlying slice,
-/// returning an order code that indicates whether its argument is Less, Equal or Greater the desired target.
-/// If the value is found then Result::Ok is returned, containing the index of the matching element.
-/// If there are multiple matches, then any one of the matches could be returned.
-/// If the value is not found then Result::Err is returned, containing the index where a matching element
-/// could be inserted while maintaining sorted order.
-fn binary_search<T, F>(list: &VecDeque<T>, comparator: F) -> Result<usize, usize>
-    where F: Fn(&T) -> Ordering {
-    let mut size = list.len();
-    if size == 0 {
-        return Err(0);
-    }
-
-    let mut base = 0usize;
-    while size > 1 {
-        let half = size / 2;
-        let mid = base + half;
-        let cmp = comparator(&list[mid]);
-        base = if cmp == Ordering::Greater { base } else { mid };
-        size -= half;
-    }
-    let cmp = comparator(&list[base]);
-    if cmp == Ordering::Equal { Ok(base) } else { Err(base + (cmp == Ordering::Less) as usize) }
-}
-
-=======
->>>>>>> f979b3b0
 /// The MerkleBIT structure relies on many specified types:
 /// # Required Type Annotations
 /// * **DatabaseType**: The type to use for database-like operations.  DatabaseType must implement the Database trait.
@@ -304,12 +256,6 @@
         })
     }
 
-<<<<<<< HEAD
-    /// Get items from the MerkleBIT.  Keys must be sorted.  Returns a list of Options which may include the corresponding values.
-    pub fn get(&self, root_hash: &[u8], keys: &mut [&[u8]]) -> BinaryMerkleTreeResult<Vec<Option<ValueType>>> {
-        if keys.is_empty() {
-            return Err(exception("Keys must not be empty"));
-=======
     /// Get items from the MerkleBIT.  Returns a map of Options which may include the corresponding values.
     pub fn get<'a>(&self, root_hash: &[u8], keys: &mut [&'a [u8]]) -> BinaryMerkleTreeResult<HashMap<&'a [u8], Option<ValueType>>> {
         let mut leaf_map = HashMap::new();
@@ -319,7 +265,6 @@
 
         if keys.is_empty() {
             return Ok(leaf_map);
->>>>>>> f979b3b0
         }
         if keys[0].is_empty() {
             return Err(exception("Key size must be greater than 0"));
@@ -331,21 +276,9 @@
         if let Some(n) = self.db.get_node(root_hash)? {
             root_node = n;
         } else {
-<<<<<<< HEAD
-            let mut values = Vec::with_capacity(keys.len());
-            for _ in 0..keys.len() {
-                values.push(None);
-            }
-            return Ok(values);
-        }
-
-        let mut leaf_map = HashMap::new();
-
-=======
             return Ok(leaf_map);
         }
 
->>>>>>> f979b3b0
         let mut cell_queue = VecDeque::with_capacity(2.0_f64.powf(self.depth as f64) as usize);
 
         let root_cell = TreeCell::new::<BranchType, LeafType, DataType>(&keys, root_node, 0);
@@ -405,14 +338,10 @@
                 NodeVariant::Leaf(n) => {
                     if let Some(d) = self.db.get_node(n.get_data())? {
                         if let NodeVariant::Data(data) = d.get_variant() {
-<<<<<<< HEAD
-                            leaf_map.insert(n.get_key().to_owned(), data.get_value().to_owned());
-=======
                             let value = ValueType::decode(data.get_value())?;
                             if let Ok(index) =  keys.binary_search(&n.get_key()) {
                                 leaf_map.insert(keys[index], Some(value));
                             }
->>>>>>> f979b3b0
                         } else {
                             return Err(exception("Corrupt merkle tree"));
                         }
@@ -426,22 +355,7 @@
             }
         }
 
-<<<<<<< HEAD
-        let mut values = Vec::with_capacity(keys.len());
-
-        for key in keys {
-            if let Some(v) = leaf_map.get(*key) {
-                let val = ValueType::decode(v)?;
-                values.push(Some(val));
-            } else {
-                values.push(None)
-            }
-        }
-
-        Ok(values)
-=======
         Ok(leaf_map)
->>>>>>> f979b3b0
     }
 
     /// Insert items into the MerkleBIT.  Keys must be sorted.  Returns a new root hash for the MerkleBIT.
@@ -475,11 +389,7 @@
         let mut tree_refs = Vec::with_capacity(keys.len());
         for (loc, key) in nodes.into_iter().zip(keys.iter()) {
             let tree_ref = TreeRef::new(key.to_vec(), loc, 1);
-<<<<<<< HEAD
-            tree_refs.push(Rc::new(RefCell::new(tree_ref)));
-=======
             tree_refs.push(tree_ref);
->>>>>>> f979b3b0
         }
 
         if let Some(n) = previous_root {
@@ -530,15 +440,9 @@
 
                         // Check if we are updating an existing value
                         for b in &tree_refs {
-<<<<<<< HEAD
-                            let b_key = &RefCell::borrow(b).key;
-                            let b_location = &RefCell::borrow(b).location;
-                            if &b_key[..] == key && b_location == &location {
-=======
                             let b_key = &b.key;
                             let b_location = &b.location;
                             if &b_key[..] == key && b_location[..] == location[..] {
->>>>>>> f979b3b0
                                 // This value is not being updated, just update its reference count
                                 old = true;
                                 break;
@@ -566,11 +470,7 @@
                         }
 
                         let tree_ref = TreeRef::new(key.to_vec(), location, 1);
-<<<<<<< HEAD
-                        proof_nodes.push(Rc::new(RefCell::new(tree_ref)));
-=======
                         proof_nodes.push(tree_ref);
->>>>>>> f979b3b0
                         continue;
                     }
                     NodeVariant::Data(_) => return Err(exception("Corrupt merkle tree"))
@@ -599,11 +499,7 @@
                         let mut new_node = NodeType::new(NodeVariant::Branch(branch));
                         new_node.set_references(refs);
                         self.db.insert(&tree_ref.location, &new_node)?;
-<<<<<<< HEAD
-                        proof_nodes.push(Rc::new(RefCell::new(tree_ref)));
-=======
                         proof_nodes.push(tree_ref);
->>>>>>> f979b3b0
                         continue;
                     }
                 }
@@ -633,11 +529,7 @@
                         let tree_ref = TreeRef::new(other_key, branch.get_one().to_vec(), count);
                         new_one_node.set_references(refs);
                         self.db.insert(branch.get_one(), &new_one_node)?;
-<<<<<<< HEAD
-                        proof_nodes.push(Rc::new(RefCell::new(tree_ref)));
-=======
                         proof_nodes.push(tree_ref);
->>>>>>> f979b3b0
                     }
                 }
                 if let Some(z) = self.db.get_node(branch.get_zero())? {
@@ -664,11 +556,7 @@
                         let tree_ref = TreeRef::new(other_key, branch.get_zero().to_vec(), count);
                         new_zero_node.set_references(refs);
                         self.db.insert(branch.get_zero(), &new_zero_node)?;
-<<<<<<< HEAD
-                        proof_nodes.push(Rc::new(RefCell::new(tree_ref)));
-=======
                         proof_nodes.push(tree_ref);
->>>>>>> f979b3b0
                     }
                 }
             }
@@ -689,14 +577,6 @@
         let mut start = 0;
         let mut end = 0;
         let mut found_start = false;
-<<<<<<< HEAD
-        for i in 0..keys.len() {
-            let mut descendant = true;
-            for j in min_split_index..branch.get_split_index() as usize {
-                let left = choose_zero(&branch_key, j);
-                let right = choose_zero(keys[i], j);
-                if left != right {
-=======
         let branch_split_index = branch.get_split_index() as usize;
         for i in 0..keys.len() {
             let mut descendant = true;
@@ -708,7 +588,6 @@
                 let xor_key = branch_key[byte] ^ keys[i][byte];
                 let split_bit = byte * 8 + (7 - f32::from(xor_key).log2().floor() as usize);
                 if split_bit < branch_split_index {
->>>>>>> f979b3b0
                     descendant = false;
                     break;
                 }
@@ -783,11 +662,7 @@
 
             // Create leaf node
             let mut leaf = LeafType::new();
-<<<<<<< HEAD
-            leaf.set_data(data_node_location.as_ref());
-=======
             leaf.set_data(&data_node_location);
->>>>>>> f979b3b0
             leaf.set_key(keys[i]);
 
             let mut leaf_hasher = HasherType::new(32);
@@ -799,51 +674,24 @@
             let mut leaf_node = NodeType::new(NodeVariant::Leaf(leaf));
             leaf_node.set_references(1);
 
-<<<<<<< HEAD
-            if let Some(n) = self.db.get_node(data_node_location.as_ref())? {
-=======
             if let Some(n) = self.db.get_node(&data_node_location)? {
->>>>>>> f979b3b0
                 let references = n.get_references() + 1;
                 data_node.set_references(references);
             }
 
-<<<<<<< HEAD
-            if let Some(n) = self.db.get_node(leaf_node_location.as_ref())? {
-=======
             if let Some(n) = self.db.get_node(&leaf_node_location)? {
->>>>>>> f979b3b0
                 let references = n.get_references() + 1;
                 leaf_node.set_references(references);
             }
 
-<<<<<<< HEAD
-            self.db.insert(data_node_location.as_ref(), &data_node)?;
-            self.db.insert(leaf_node_location.as_ref(), &leaf_node)?;
-=======
             self.db.insert(&data_node_location, &data_node)?;
             self.db.insert(&leaf_node_location, &leaf_node)?;
->>>>>>> f979b3b0
 
             nodes.push(leaf_node_location);
         }
         Ok(nodes)
     }
 
-<<<<<<< HEAD
-    fn create_tree(&mut self, mut tree_refs: Vec<Rc<RefCell<TreeRef>>>) -> BinaryMerkleTreeResult<Vec<u8>> {
-        if tree_refs.is_empty() {
-            return Err(exception("Tried to create a tree with no tree refs"));
-        }
-        tree_refs.sort();
-        let mut tree_ref_queue: VecDeque<Rc<RefCell<TreeRef>>> = VecDeque::from_iter(tree_refs);
-
-        let mut split_indices = BinaryHeap::with_capacity(tree_ref_queue.len() - 1);
-        let keylen = RefCell::borrow(&tree_ref_queue[0]).key.len();
-        for i in 0..tree_ref_queue.len() - 1 {
-            let left_key = &RefCell::borrow(&tree_ref_queue[i]).key;
-            let right_key = &RefCell::borrow(&tree_ref_queue[i + 1]).key;
-=======
     fn create_tree(&mut self, mut tree_refs: Vec<TreeRef>) -> BinaryMerkleTreeResult<Vec<u8>> {
         if tree_refs.is_empty() {
             return Err(exception("Tried to create a tree with no tree refs"));
@@ -869,7 +717,6 @@
             let left_key = &RefCell::borrow(&tree_rcs[i]).get_tree_ref_key();
             let right_key = &RefCell::borrow(&tree_rcs[i + 1]).get_tree_ref_key();
 
->>>>>>> f979b3b0
             for j in 0..keylen {
                 if j == keylen - 1 && left_key[j] == right_key[j] {
                     // The keys are the same and don't diverge
@@ -882,103 +729,23 @@
 
                 // Find the bit index of the first difference
                 let xor_key = left_key[j] ^ right_key[j];
-<<<<<<< HEAD
-                let split_bit = j * 8 + (7 - (f32::from(xor_key).log2().floor()) as usize);
-
-                split_indices.push((split_bit, Rc::clone(&tree_ref_queue[i])));
-=======
                 let split_bit = (j * 8) as usize + (7 - (f32::from(xor_key).log2().floor()) as usize);
 
                 tree_ref_queue.push((split_bit, Rc::clone(&tree_rcs[i]), Rc::clone(&tree_rcs[i + 1])));
->>>>>>> f979b3b0
                 break;
             }
         }
 
-<<<<<<< HEAD
-        while !tree_ref_queue.is_empty() {
-            if tree_ref_queue.len() == 1 {
-                self.db.batch_write()?;
-                let root;
-                if let Some(c) = tree_ref_queue.pop_front() {
-                    if let Ok(r) = Rc::try_unwrap(c) {
-                        root = r.into_inner().location;
-                    } else {
-                        return Err(exception("Failed to return tree root"));
-                    }
-                } else {
-                    return Err(exception("Failed to return tree root"));
-                }
-                return Ok(root);
-            }
-
-            let max_index;
-            let split_index;
-            {
-                let max_tree_ref =
-                    if let Some(s) = split_indices.pop() { s }
-                    else { return Err(exception("Failed to get split index")); };
-
-                max_index = binary_search(&tree_ref_queue, |x| {
-                    if Rc::ptr_eq(&x, &max_tree_ref.1) {
-                        Ordering::Equal
-                    } else {
-                        RefCell::borrow(x).key.cmp(&RefCell::borrow(&max_tree_ref.1).key)
-                    }
-                }).expect("Failed to find element in tree refs");
-                split_index = max_tree_ref.0 as u32;
-            }
-=======
         drop(tree_rcs);
 
         while !tree_ref_queue.is_empty() {
 
             let item = tree_ref_queue.pop().expect("Tree ref queue is empty");
             let split_index= item.0;
->>>>>>> f979b3b0
 
             let mut branch = BranchType::new();
             let branch_node_location;
             let count;
-<<<<<<< HEAD
-            let tree_ref;
-            let mut next_tree_ref;
-            {
-                tree_ref = tree_ref_queue.remove(max_index)
-                    .expect("tree ref queue is empty when it shouldn't be");
-                next_tree_ref = tree_ref_queue.remove(max_index)
-                    .expect("tree ref queue is empty when it shouldn't be");
-
-                let mut branch_hasher = HasherType::new(32);
-                branch_hasher.update(b"b");
-                branch_hasher.update(RefCell::borrow(&tree_ref).location.as_ref());
-                branch_hasher.update(RefCell::borrow(&next_tree_ref).location.as_ref());
-                branch_node_location = branch_hasher.finalize();
-
-
-                let branch_key_ref = &RefCell::borrow(&tree_ref).key;
-                count = RefCell::borrow(&tree_ref).count + RefCell::borrow(&next_tree_ref).count;
-                branch.set_zero(&RefCell::borrow(&tree_ref).location.as_ref());
-                branch.set_one(&RefCell::borrow(&next_tree_ref).location.as_ref());
-                branch.set_count(count);
-                branch.set_split_index(split_index);
-                branch.set_key(branch_key_ref);
-            }
-
-            let unwrapped_tree_ref = Rc::try_unwrap(tree_ref)
-                .expect("There are other references to the tree ref").into_inner();
-
-            let mut branch_node = NodeType::new(NodeVariant::Branch(branch));
-            branch_node.set_references(1);
-
-            self.db.insert(branch_node_location.as_ref(), &branch_node)?;
-            // Update reference of next_tree_ref in split_indices to point to the new_tree_ref
-            next_tree_ref.borrow_mut().key = unwrapped_tree_ref.key;
-            next_tree_ref.borrow_mut().location = branch_node_location.into();
-            next_tree_ref.borrow_mut().count = count;
-
-            tree_ref_queue.insert(max_index, Rc::clone(&next_tree_ref));
-=======
 
             let tree_ref_wrapper = item.1;
             let next_tree_ref_wrapper = item.2;
@@ -1025,7 +792,6 @@
                     Err(v) => return Ok((*v).clone())
                 }
             }
->>>>>>> f979b3b0
         }
         unreachable!();
     }
